--- conflicted
+++ resolved
@@ -162,14 +162,9 @@
             user = await repository_users.get_user_by_email(email, db)
             if user is None:
                 raise credentials_exception
-<<<<<<< HEAD
             await self.r.set(f"user:{email}", pickle.dumps(user))
             await self.r.expire(f"user:{email}", 900)
-=======
-
-            self.r.set(f"user:{email}", pickle.dumps(user))
-            self.r.expire(f"user:{email}", 900)
->>>>>>> 060bf55b
+
         else:
             user = pickle.loads(user)
 
@@ -274,14 +269,11 @@
         except:
             raise HTTPException(status_code=status.HTTP_401_UNAUTHORIZED, detail="Could not validate credentials")
 
-<<<<<<< HEAD
         now = datetime.timestamp(datetime.now())
         time_delta = payload['exp'] - now + 300
         await self.r.set(token, 'True')
         await self.r.expire(token, int(time_delta))
-=======
-        self.r.expire(token, 2)
->>>>>>> 060bf55b
+
         user = await repository_users.get_user_by_email(email, db)
         user.refresh_token = None
         db.commit()
