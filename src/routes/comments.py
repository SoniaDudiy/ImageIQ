from typing import Optional, List, Type

from fastapi import APIRouter, Depends, HTTPException, Path, status
from fastapi.security import HTTPBearer
from fastapi_limiter.depends import RateLimiter
from sqlalchemy.orm import Session

from src.conf import messages
from src.database.db import get_db
from src.database.models import Comment, User
from src.repository import comments as repository_comments, images as repository_images
from src.schemas.images import CommentModel, CommentResponse, SortDirection
from src.schemas.users import MessageResponse
from src.services.auth import auth_service
from src.services.role import allowed_all_roles_access, allowed_admin_moderator


router = APIRouter(prefix="/comment", tags=["comments"])
security = HTTPBearer()


@router.get(
    "/{comment_id}",
    description="Get a specific comment by its ID.\nNo more than 12 requests per minute.",
    dependencies=[
        Depends(allowed_all_roles_access),
<<<<<<< HEAD
        Depends(RateLimiter(times=12, seconds=60))
=======
        Depends(RateLimiter(times=12, seconds=60)),
>>>>>>> 57f5faa9
    ],
    response_model=CommentResponse,
)
async def get_comment_by_id(
    comment_id: int = Path(ge=1),
    db: Session = Depends(get_db),
    current_user: User = Depends(auth_service.token_manager.get_current_user),
) -> Type[Comment]:
    """
    Get a specific comment by its ID.

    :param comment_id: int: ID of the comment to retrieve
    :param db: Session: Database session dependency
    :param current_user: User: Current user dependency
    :return: Comment: The retrieved comment
    """
    db_comment = await repository_comments.get_comment_by_id(comment_id, db)
    if db_comment is None:
        raise HTTPException(
            status_code=status.HTTP_404_NOT_FOUND, detail="Comment not found"
        )
    return db_comment


@router.get(
<<<<<<< HEAD
    '/image/{image_id}',
    description='Get all comments on image.\nNo more than 12 requests per minute.',
=======
    "/image/{image_id}",
    description="Get all comments on image.\nNo more than 12 requests per minute.",
>>>>>>> 57f5faa9
    dependencies=[
        Depends(allowed_all_roles_access),
        Depends(RateLimiter(times=12, seconds=60)),
    ],
    response_model=List[CommentResponse],
)
async def get_comments_by_image_id(
    image_id: int = Path(ge=1),
    sort_direction: SortDirection = SortDirection.desc,
    db: Session = Depends(get_db),
    current_user: User = Depends(auth_service.token_manager.get_current_user),
) -> List[Type[Comment]]:
    """
    The get_comments_by_image_id function returns a list of comments for the image with the given id.

    :param image_id: int: Get the comments of a specific image
    :param db: Session: Get the database session
    :param sort_direction: Sort the comments in ascending or descending order
    :param current_user: dict: Get the current user's information
    :return: The comments associated with the image
    """
    image = await repository_images.get_image(image_id, current_user, db)
    if image is None:
<<<<<<< HEAD
        raise HTTPException(status_code=status.HTTP_404_NOT_FOUND, detail=messages.MSC404_IMAGE_NOT_FOUND)

    return await repository_comments.get_comments_by_image(image_id, db)
=======
        raise HTTPException(
            status_code=status.HTTP_404_NOT_FOUND,
            detail=messages.MSC404_IMAGE_NOT_FOUND,
        )
    comments = await repository_comments.get_comments_by_image(image_id, sort_direction, db)
    return comments
>>>>>>> 57f5faa9


@router.post(
    "/{image_id}",
    description="Add comment.\nNo more than 12 requests per minute.",
    dependencies=[
        Depends(allowed_all_roles_access),
        Depends(RateLimiter(times=12, seconds=60)),
    ],
    response_model=CommentResponse,
)
async def add_comment(
    body: CommentModel,
    image_id: int = Path(ge=1),
    db: Session = Depends(get_db),
    current_user: User = Depends(auth_service.token_manager.get_current_user),
) -> Optional[Comment]:
    """
    The add_comment function creates a new comment for an image.
    The function takes in the following parameters:
    body: CommentModel - A model containing the information of the comment to be created.
    image_id: int - The id of the image that will have a new comment added to it. This is passed as part of
    path parameter and must be greater than or equal to 1 (Path(ge=0)).

    :param body: CommentModel: Get the body of the comment
    :param image_id: int: Get the image_id from the url
    :param db: Session: Get the database session
    :param current_user: dict: Get the current user from the database
    :return: The created comment
    """
    image = await repository_images.get_image(image_id, current_user, db)
    if image is None:
        raise HTTPException(
            status_code=status.HTTP_404_NOT_FOUND,
            detail=messages.MSC404_IMAGE_NOT_FOUND,
        )
    comment = await repository_comments.add_comment(body, image_id, current_user, db)
    return comment


@router.patch(
    "/{comment_id}",
    description="Update comment.\nNo more than 12 requests per minute.",
    dependencies=[
        Depends(allowed_all_roles_access),
        Depends(RateLimiter(times=12, seconds=60)),
    ],
    response_model=CommentResponse,
)
async def update_comment(
    body: CommentModel,
    comment_id: int = Path(ge=1),
    db: Session = Depends(get_db),
    current_user: User = Depends(auth_service.token_manager.get_current_user),
) -> Comment:
    """
    The update_comment function updates a comment in the database.
    The function takes an id, body and current_user as parameters.
    It returns a Comment object if successful.

    :param body: CommentModel: Get the data from the request body
    :param comment_id: int: Get the comment id of the comment to be deleted
    :param db: Session: Get the database session
    :param current_user: dict: Get the user information from authuser
    :return: A comment object
    """
    comment = await repository_comments.update_comment(
        comment_id, body, current_user, db
    )
    if comment is None:
        raise HTTPException(
            status_code=status.HTTP_404_NOT_FOUND,
            detail=messages.MSC404_COMMENT_NOT_FOUND,
        )

    return comment


@router.delete(
    "/{comment_id}",
    description="Delete comment.\nNo more than 12 requests per minute.",
    dependencies=[
        Depends(allowed_admin_moderator),
        Depends(RateLimiter(times=12, seconds=60)),
    ],
    response_model=MessageResponse,
)
async def remove_comment(
    comment_id: int = Path(ge=1),
    db: Session = Depends(get_db),
    current_user: User = Depends(auth_service.token_manager.get_current_user),
) -> dict:
    """
    The remove_comment function removes a comment from the database.
    The function takes in an integer representing the id of the comment to be removed,
    and returns a dictionary containing information about whether or not it was successful.

    :param comment_id: int: Get the comment id from the path
    :param db: Session: Pass the database session to the function
    :param current_user: dict: Get the current user information
    :return: A dict with the message key and value
    """
    message = await repository_comments.remove_comment(comment_id, current_user, db)

    return message
<|MERGE_RESOLUTION|>--- conflicted
+++ resolved
@@ -24,11 +24,7 @@
     description="Get a specific comment by its ID.\nNo more than 12 requests per minute.",
     dependencies=[
         Depends(allowed_all_roles_access),
-<<<<<<< HEAD
         Depends(RateLimiter(times=12, seconds=60))
-=======
-        Depends(RateLimiter(times=12, seconds=60)),
->>>>>>> 57f5faa9
     ],
     response_model=CommentResponse,
 )
@@ -54,13 +50,8 @@
 
 
 @router.get(
-<<<<<<< HEAD
-    '/image/{image_id}',
-    description='Get all comments on image.\nNo more than 12 requests per minute.',
-=======
     "/image/{image_id}",
     description="Get all comments on image.\nNo more than 12 requests per minute.",
->>>>>>> 57f5faa9
     dependencies=[
         Depends(allowed_all_roles_access),
         Depends(RateLimiter(times=12, seconds=60)),
@@ -84,18 +75,12 @@
     """
     image = await repository_images.get_image(image_id, current_user, db)
     if image is None:
-<<<<<<< HEAD
-        raise HTTPException(status_code=status.HTTP_404_NOT_FOUND, detail=messages.MSC404_IMAGE_NOT_FOUND)
-
-    return await repository_comments.get_comments_by_image(image_id, db)
-=======
         raise HTTPException(
             status_code=status.HTTP_404_NOT_FOUND,
             detail=messages.MSC404_IMAGE_NOT_FOUND,
         )
     comments = await repository_comments.get_comments_by_image(image_id, sort_direction, db)
     return comments
->>>>>>> 57f5faa9
 
 
 @router.post(
